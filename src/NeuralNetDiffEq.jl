module NeuralNetDiffEq

using Reexport, Statistics
@reexport using DiffEqBase

using Flux, Zygote, DiffEqSensitivity, ForwardDiff, Random, Distributions
using DiffEqFlux, Adapt
import Tracker, Optim

abstract type NeuralNetDiffEqAlgorithm <: DiffEqBase.AbstractODEAlgorithm end

struct TerminalPDEProblem{G,F,Mu,Sigma,X,T,P} <: DiffEqBase.DEProblem
    g::G
    f::F
    μ::Mu
    σ::Sigma
    X0::X
    tspan::Tuple{T,T}
    p::P
    TerminalPDEProblem(g,f,μ,σ,X0,tspan,p=nothing) = new{typeof(g),typeof(f),
                                                         typeof(μ),typeof(σ),
                                                         typeof(X0),eltype(tspan),
                                                         typeof(p)}(
                                                         g,f,μ,σ,X0,tspan,p)
end

Base.summary(prob::TerminalPDEProblem) = string(nameof(typeof(prob)))

function Base.show(io::IO, A::TerminalPDEProblem)
  println(io,summary(A))
  print(io,"timespan: ")
  show(io,A.tspan)
end

struct KolmogorovPDEProblem{ F, G, Phi, X , T , D ,P,U0, ND} <: DiffEqBase.DEProblem
    f::F
    g::G
    phi::Phi
    xspan::Tuple{X,X}
    tspan::Tuple{T,T}
    d::D
    p::P
    u0::U0
    noise_rate_prototype::ND
    KolmogorovPDEProblem( f, g, phi , xspan , tspan , d, p=nothing, u0=0 , noise_rate_prototype= nothing) = new{typeof(f),typeof(g),typeof(phi),eltype(tspan),eltype(xspan),typeof(d),typeof(p),typeof(u0),typeof(noise_rate_prototype)}(f,g,phi,xspan,tspan,d,p,u0,noise_rate_prototype)
end

Base.summary(prob::KolmogorovPDEProblem) = string(nameof(typeof(prob)))
function Base.show(io::IO, A::KolmogorovPDEProblem)
  println(io,summary(A))
  print(io,"timespan: ")
  show(io,A.tspan)
  print(io,"xspan: ")
  show(io,A.xspan)
  println(io , "μ")
  show(io , A.μ)
  println(io,"Sigma")
  show(io , A.sigma)
end

<<<<<<< HEAD
struct GeneranNNPDEProblem{PF,BC,IC,T,X,DT,DX,P} <:DiffEqBase.DEProblem
  pde_func::PF
  boundary_conditions::BC
  initial_conditions::IC
  tspan::Tuple{T,T}
  xspan::Tuple{X,X}
  dt::DT
  dx::DX
  p::P
  GeneranNNPDEProblem(pde_func,boundary_conditions,initial_conditions,tspan,xspan,dt,dx,p=nothing) = new{
                                                       typeof(pde_func),
                                                       typeof(boundary_conditions),typeof(initial_conditions),
                                                       eltype(tspan), eltype(xspan),
                                                       typeof(dt),typeof(dx),
                                                       typeof(p)}(
                                                       pde_func,boundary_conditions,initial_conditions,tspan,xspan,dt,dx,p)
end
Base.summary(prob::GeneranNNPDEProblem) = string(nameof(typeof(prob)))

function Base.show(io::IO, A::GeneranNNPDEProblem)
  println(io,summary(A))
  print(io,"timespan: ")
  show(io,A.tspan)
end
struct GeneranNNTwoDimPDEProblem{PF,BC,IC,T,X,Y,DT,DX,DY,P} <:DiffEqBase.DEProblem
  pde_func::PF
  boundary_conditions::BC
  initial_conditions::IC
  tspan::Tuple{T,T}
  xspan::Tuple{X,X}
  yspan::Tuple{Y,Y}
  dt::DT
  dx::DX
  dy::DX
  p::P
  GeneranNNTwoDimPDEProblem(pde_func,boundary_conditions,initial_conditions,tspan,xspan,yspan,dt,dx,dy,p=nothing) = new{
                                                       typeof(pde_func),
                                                       typeof(boundary_conditions),typeof(initial_conditions),
                                                       eltype(tspan), eltype(xspan),eltype(yspan),
                                                       typeof(dt),typeof(dx),typeof(dy),
                                                       typeof(p)}(
                                                       pde_func,boundary_conditions,initial_conditions,tspan,xspan,yspan,dt,dx,dy,p)
end
Base.summary(prob::GeneranNNTwoDimPDEProblem) = string(nameof(typeof(prob)))

function Base.show(io::IO, A::GeneranNNTwoDimPDEProblem)
  println(io,summary(A))
  print(io,"timespan: ")
  show(io,A.tspan)
end

=======
>>>>>>> 56797e75
include("ode_solve.jl")
include("pde_solve.jl")
include("pde_solve_ns.jl")
include("kolmogorov_solve.jl")
<<<<<<< HEAD
include("general_ode_solve.jl")
include("general_pde_solve.jl")
include("general_two_dim_pde_solve.jl")


export NNODE, TerminalPDEProblem, NNPDEHan, NNPDENS,
        KolmogorovPDEProblem, NNKolmogorov, NNGenODE, NNGeneralPDE, GeneranNNPDEProblem, GeneranNNTwoDimPDEProblem


=======
include("stopping_solve.jl")


export NNODE, TerminalPDEProblem, NNPDEHan, NNPDENS, KolmogorovPDEProblem, NNKolmogorov, NNStopping
>>>>>>> 56797e75

end # module<|MERGE_RESOLUTION|>--- conflicted
+++ resolved
@@ -58,7 +58,6 @@
   show(io , A.sigma)
 end
 
-<<<<<<< HEAD
 struct GeneranNNPDEProblem{PF,BC,IC,T,X,DT,DX,P} <:DiffEqBase.DEProblem
   pde_func::PF
   boundary_conditions::BC
@@ -110,27 +109,17 @@
   show(io,A.tspan)
 end
 
-=======
->>>>>>> 56797e75
 include("ode_solve.jl")
 include("pde_solve.jl")
 include("pde_solve_ns.jl")
 include("kolmogorov_solve.jl")
-<<<<<<< HEAD
+include("stopping_solve.jl")
 include("general_ode_solve.jl")
 include("general_pde_solve.jl")
 include("general_two_dim_pde_solve.jl")
 
-
 export NNODE, TerminalPDEProblem, NNPDEHan, NNPDENS,
-        KolmogorovPDEProblem, NNKolmogorov, NNGenODE, NNGeneralPDE, GeneranNNPDEProblem, GeneranNNTwoDimPDEProblem
-
-
-=======
-include("stopping_solve.jl")
-
-
-export NNODE, TerminalPDEProblem, NNPDEHan, NNPDENS, KolmogorovPDEProblem, NNKolmogorov, NNStopping
->>>>>>> 56797e75
+       KolmogorovPDEProblem, NNKolmogorov, NNStopping,
+       NNGenODE, NNGeneralPDE, GeneranNNPDEProblem, GeneranNNTwoDimPDEProblem
 
 end # module