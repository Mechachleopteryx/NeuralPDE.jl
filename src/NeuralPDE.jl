module NeuralPDE

using Reexport, Statistics
@reexport using DiffEqBase

using Flux, Zygote, DiffEqSensitivity, ForwardDiff, Random, Distributions
using DiffEqFlux, Adapt, DiffEqNoiseProcess, CUDA, StochasticDiffEq
using ModelingToolkit
using GalacticOptim
using Quadrature
using RuntimeGeneratedFunctions
import Tracker, Optim
import ModelingToolkit: value, nameof, toexpr, build_expr

abstract type NeuralPDEAlgorithm <: DiffEqBase.AbstractODEAlgorithm end
"""
    TerminalPDEProblem(g, f, μ, σ, x0, tspan)
A semilinear parabolic PDE problem with a terminal condition.
Consider `du/dt = l(u) + f(u)`; where l is the nonlinear Lipschitz function
# Arguments
* `g` : The terminal condition for the equation.
* `f` : The function f(u)
* `μ` : The drift function of X from Ito's Lemma
* `μ` : The noise function of X from Ito's Lemma
* `x0`: The initial X for the problem.
* `tspan`: The timespan of the problem.
"""
struct TerminalPDEProblem{G,F,Mu,Sigma,X,T,P,A,UD,K} <: DiffEqBase.DEProblem
    g::G
    f::F
    μ::Mu
    σ::Sigma
    X0::X
    tspan::Tuple{T,T}
    p::P
    A::A
    u_domain::UD
    kwargs::K
    TerminalPDEProblem(g,f,μ,σ,X0,tspan,p=nothing;A=nothing,u_domain=nothing,kwargs...) = new{typeof(g),typeof(f),
                                                         typeof(μ),typeof(σ),
                                                         typeof(X0),eltype(tspan),
                                                         typeof(p),typeof(A),typeof(u_domain),typeof(kwargs)}(
                                                         g,f,μ,σ,X0,tspan,p,A,u_domain,kwargs)
end

Base.summary(prob::TerminalPDEProblem) = string(nameof(typeof(prob)))

function Base.show(io::IO, A::TerminalPDEProblem)
  println(io,summary(A))
  print(io,"timespan: ")
  show(io,A.tspan)
end

"""
    KolmogorovPDEProblem(f , g, phi , xspan , tspan, d, noise_rate_prototype = none)
A standard Kolmogorov PDE Problem.
# Arguments
* `f` : The drift function from Feynman-Kac representation of the PDE.
* `g` : The noise function from Feynman-Kac representation of the PDE.
* `phi` : The terminal condition for the PDE.
* `tspan`: The timespan for the problem.
* `xspan`: The xspan for the problem.
* `d`: The dimensions of the input x.
* `noise_rate_prototype`: A prototype type instance for the noise rates, that is the output g.
"""
struct KolmogorovPDEProblem{ F, G, Phi, X , T , D ,P,U0, ND} <: DiffEqBase.DEProblem
    f::F
    g::G
    phi::Phi
    xspan::Tuple{X,X}
    tspan::Tuple{T,T}
    d::D
    p::P
    u0::U0
    noise_rate_prototype::ND
    KolmogorovPDEProblem( f, g, phi , xspan , tspan , d, p=nothing, u0=0 , noise_rate_prototype= nothing) = new{typeof(f),typeof(g),typeof(phi),eltype(tspan),eltype(xspan),typeof(d),typeof(p),typeof(u0),typeof(noise_rate_prototype)}(f,g,phi,xspan,tspan,d,p,u0,noise_rate_prototype)
end

Base.summary(prob::KolmogorovPDEProblem) = string(nameof(typeof(prob)))
function Base.show(io::IO, A::KolmogorovPDEProblem)
  println(io,summary(A))
  print(io,"timespan: ")
  show(io,A.tspan)
  print(io,"xspan: ")
  show(io,A.xspan)
  println(io , "μ")
  show(io , A.f)
  println(io,"Sigma")
  show(io , A.g)
end

"""
Algorithm for solving differential equation using a neural network.

Arguments:
* `chain`: A Chain neural network
* `opt`: The optimizer to train the neural network. Defaults to `BFGS()`.
* `initθ`: The initial parameter of the neural network.
* `autodiff`: The switch between automatic and numerical differentiation for
              the PDE operators. The reverse mode of the loss function is always AD.
"""
struct NNODE{C,O,P,K} <: NeuralPDEAlgorithm
    chain::C
    opt::O
    initθ::P
    autodiff::Bool
    kwargs::K
end
function NNODE(chain,opt=Optim.BFGS(),init_params = nothing;autodiff=false,kwargs...)
    if init_params === nothing
        if chain isa FastChain
            initθ = DiffEqFlux.initial_params(chain)
        else
            initθ,re  = Flux.destructure(chain)
        end
    else
        initθ = init_params
    end
    NNODE(chain,opt,initθ,autodiff,kwargs)
end


include("ode_solve.jl")
include("pde_solve.jl")
include("pde_solve_ns.jl")
include("kolmogorov_solve.jl")
include("rode_solve.jl")
include("stopping_solve.jl")
include("pinns_pde_solve.jl")

export NNODE, TerminalPDEProblem, NNPDEHan, NNPDENS, NNRODE,
       KolmogorovPDEProblem, NNKolmogorov, NNStopping,
       PhysicsInformedNN, discretize,
       GridTraining, StochasticTraining, QuadratureTraining
       build_loss_function, get_loss_function,
       generate_training_sets, get_bc_varibles,get_bounds
<<<<<<< HEAD
       get_phi, get_numeric_derivative
=======
       get_phi, get_derivative,
       build_symbolic_loss_function, symbolic_discretize
>>>>>>> 50ed65dd

end # module<|MERGE_RESOLUTION|>--- conflicted
+++ resolved
@@ -134,11 +134,7 @@
        GridTraining, StochasticTraining, QuadratureTraining
        build_loss_function, get_loss_function,
        generate_training_sets, get_bc_varibles,get_bounds
-<<<<<<< HEAD
-       get_phi, get_numeric_derivative
-=======
-       get_phi, get_derivative,
+       get_phi, get_numeric_derivative,
        build_symbolic_loss_function, symbolic_discretize
->>>>>>> 50ed65dd
 
 end # module